import org.jetbrains.kotlin.gradle.tasks.KotlinCompile

plugins {
    id("com.android.application")
    id("com.mikepenz.aboutlibraries.plugin")
    kotlin("android")
    kotlin("plugin.serialization")
    id("com.github.zellius.shortcut-helper")
    id("com.squareup.sqldelight")
}

if (gradle.startParameter.taskRequests.toString().contains("Standard")) {
    apply<com.google.gms.googleservices.GoogleServicesPlugin>()
}

shortcutHelper.setFilePath("./shortcuts.xml")

val SUPPORTED_ABIS = setOf("armeabi-v7a", "arm64-v8a", "x86")

android {
    namespace = "eu.kanade.tachiyomi"
    compileSdk = AndroidConfig.compileSdk
    ndkVersion = AndroidConfig.ndk

    defaultConfig {
        applicationId = "eu.kanade.tachiyomi"
        minSdk = AndroidConfig.minSdk
        targetSdk = AndroidConfig.targetSdk
        versionCode = 81
<<<<<<< HEAD
        versionName = "0.13.4"
=======
        versionName = "0.13.5"
>>>>>>> 26ddc6e3

        buildConfigField("String", "COMMIT_COUNT", "\"${getCommitCount()}\"")
        buildConfigField("String", "COMMIT_SHA", "\"${getGitSha()}\"")
        buildConfigField("String", "BUILD_TIME", "\"${getBuildTime()}\"")
        buildConfigField("boolean", "INCLUDE_UPDATER", "false")
        buildConfigField("boolean", "PREVIEW", "false")

        // Please disable ACRA or use your own instance in forked versions of the project
        buildConfigField("String", "ACRA_URI", "\"https://tachiyomi.kanade.eu/crash_report\"")

        ndk {
            abiFilters += SUPPORTED_ABIS
        }

        testInstrumentationRunner = "androidx.test.runner.AndroidJUnitRunner"
    }

    splits {
        abi {
            isEnable = true
            reset()
            include(*SUPPORTED_ABIS.toTypedArray())
            isUniversalApk = true
        }
    }

    buildTypes {
        named("debug") {
            versionNameSuffix = "-${getCommitCount()}"
            applicationIdSuffix = ".debug"
        }
        named("release") {
            isShrinkResources = true
            isMinifyEnabled = true
            proguardFiles("proguard-android-optimize.txt", "proguard-rules.pro")
        }
        create("preview") {
            initWith(getByName("release"))
            buildConfigField("boolean", "PREVIEW", "true")

            val debugType = getByName("debug")
            signingConfig = debugType.signingConfig
            versionNameSuffix = debugType.versionNameSuffix
            applicationIdSuffix = debugType.applicationIdSuffix
        }
    }

    sourceSets {
        getByName("preview").res.srcDirs("src/debug/res")
    }

    flavorDimensions.add("default")

    productFlavors {
        create("standard") {
            buildConfigField("boolean", "INCLUDE_UPDATER", "true")
            dimension = "default"
        }
        create("dev") {
            resourceConfigurations.addAll(listOf("en", "xxhdpi"))
            dimension = "default"
        }
    }

    packagingOptions {
        resources.excludes.addAll(listOf(
            "META-INF/DEPENDENCIES",
            "LICENSE.txt",
            "META-INF/LICENSE",
            "META-INF/LICENSE.txt",
            "META-INF/README.md",
            "META-INF/NOTICE",
            "META-INF/*.kotlin_module",
            "META-INF/*.version",
        ))
    }

    dependenciesInfo {
        includeInApk = false
    }

    buildFeatures {
        viewBinding = true
        compose = true

        // Disable some unused things
        aidl = false
        renderScript = false
        shaders = false
    }

    lint {
        disable.addAll(listOf("MissingTranslation", "ExtraTranslation"))
        abortOnError = false
        checkReleaseBuilds = false
    }

    composeOptions {
        kotlinCompilerExtensionVersion = compose.versions.compiler.get()
    }

    compileOptions {
        sourceCompatibility = JavaVersion.VERSION_1_8
        targetCompatibility = JavaVersion.VERSION_1_8
    }

    kotlinOptions {
        jvmTarget = JavaVersion.VERSION_1_8.toString()
    }

    sqldelight {
        database("Database") {
            packageName = "eu.kanade.tachiyomi"
            dialect = "sqlite:3.24"
        }
    }
}

dependencies {
    // Compose
    implementation(compose.activity)
    implementation(compose.foundation)
    implementation(compose.material3.core)
    implementation(compose.material3.windowsizeclass)
    implementation(compose.material3.adapter)
    implementation(compose.material.icons)
    implementation(compose.animation)
    implementation(compose.animation.graphics)
    implementation(compose.ui.tooling)
    implementation(compose.ui.util)
    implementation(compose.accompanist.webview)
    implementation(compose.accompanist.swiperefresh)
    implementation(compose.accompanist.flowlayout)

    implementation(androidx.paging.runtime)
    implementation(androidx.paging.compose)

    implementation(libs.bundles.sqlite)
    implementation(androidx.sqlite)
    implementation(libs.sqldelight.android.driver)
    implementation(libs.sqldelight.coroutines)
    implementation(libs.sqldelight.android.paging)

    implementation(kotlinx.reflect)
    implementation(kotlinx.bundles.coroutines)

    // Source models and interfaces from Tachiyomi 1.x
    implementation(libs.tachiyomi.api)

    // AndroidX libraries
    implementation(androidx.annotation)
    implementation(androidx.appcompat)
    implementation(androidx.biometricktx)
    implementation(androidx.constraintlayout)
    implementation(androidx.coordinatorlayout)
    implementation(androidx.corektx)
    implementation(androidx.splashscreen)
    implementation(androidx.recyclerview)
    implementation(androidx.swiperefreshlayout)
    implementation(androidx.viewpager)

    implementation(androidx.bundles.lifecycle)

    // Job scheduling
    implementation(androidx.bundles.workmanager)

    // RX
    implementation(libs.bundles.reactivex)
    implementation(libs.flowreactivenetwork)

    // Network client
    implementation(libs.bundles.okhttp)
    implementation(libs.okio)

    // TLS 1.3 support for Android < 10
    implementation(libs.conscrypt.android)

    // Data serialization (JSON, protobuf)
    implementation(kotlinx.bundles.serialization)

    // JavaScript engine
    implementation(libs.bundles.js.engine)

    // HTML parser
    implementation(libs.jsoup)

    // Disk
    implementation(libs.disklrucache)
    implementation(libs.unifile)
    implementation(libs.junrar)

    // Preferences
    implementation(libs.preferencektx)
    implementation(libs.flowpreferences)

    // Model View Presenter
    implementation(libs.bundles.nucleus)

    // Dependency injection
    implementation(libs.injekt.core)

    // Image loading
    implementation(libs.bundles.coil)

    implementation(libs.subsamplingscaleimageview) {
        exclude(module = "image-decoder")
    }
    implementation(libs.image.decoder)

    // Sort
    implementation(libs.natural.comparator)

    // UI libraries
    implementation(libs.material)
    implementation(libs.androidprocessbutton)
    implementation(libs.flexible.adapter.core)
    implementation(libs.flexible.adapter.ui)
    implementation(libs.viewstatepageradapter)
    implementation(libs.photoview)
    implementation(libs.directionalviewpager) {
        exclude(group = "androidx.viewpager", module = "viewpager")
    }
    implementation(libs.insetter)
    implementation(libs.markwon)
    implementation(libs.aboutLibraries.compose)

    // Conductor
    implementation(libs.bundles.conductor)

    // FlowBinding
    implementation(libs.bundles.flowbinding)

    // Logging
    implementation(libs.logcat)

    // Crash reports/analytics
    implementation(libs.acra.http)
    "standardImplementation"(libs.firebase.analytics)

    // Shizuku
    implementation(libs.bundles.shizuku)

    // Tests
    testImplementation(libs.junit)

    // For detecting memory leaks; see https://square.github.io/leakcanary/
    // debugImplementation(libs.leakcanary.android)
    implementation(libs.leakcanary.plumber)
}

tasks {
    withType<Test> {
        useJUnitPlatform()
        testLogging {
            events("passed", "skipped", "failed")
        }
    }

    // See https://kotlinlang.org/docs/reference/experimental.html#experimental-status-of-experimental-api(-markers)
    withType<KotlinCompile> {
        kotlinOptions.freeCompilerArgs += listOf(
            "-opt-in=kotlin.Experimental",
            "-opt-in=kotlin.RequiresOptIn",
            "-opt-in=kotlin.ExperimentalStdlibApi",
            "-opt-in=kotlinx.coroutines.FlowPreview",
            "-opt-in=kotlinx.coroutines.ExperimentalCoroutinesApi",
            "-opt-in=kotlinx.coroutines.InternalCoroutinesApi",
            "-opt-in=kotlinx.serialization.ExperimentalSerializationApi",
            "-opt-in=coil.annotation.ExperimentalCoilApi",
            "-opt-in=androidx.compose.material3.ExperimentalMaterial3Api",
            "-opt-in=androidx.compose.ui.ExperimentalComposeUiApi",
            "-opt-in=androidx.compose.foundation.ExperimentalFoundationApi",
            "-opt-in=androidx.compose.animation.graphics.ExperimentalAnimationGraphicsApi",
            "-opt-in=androidx.compose.material3.windowsizeclass.ExperimentalMaterial3WindowSizeClassApi",
        )
    }

    // Duplicating Hebrew string assets due to some locale code issues on different devices
    val copyHebrewStrings = task("copyHebrewStrings", type = Copy::class) {
        from("./src/main/res/values-he")
        into("./src/main/res/values-iw")
        include("**/*")
    }

    preBuild {
        dependsOn(formatKotlin, copyHebrewStrings)
    }
}

buildscript {
    dependencies {
        classpath(kotlinx.gradle)
    }
}<|MERGE_RESOLUTION|>--- conflicted
+++ resolved
@@ -27,11 +27,7 @@
         minSdk = AndroidConfig.minSdk
         targetSdk = AndroidConfig.targetSdk
         versionCode = 81
-<<<<<<< HEAD
-        versionName = "0.13.4"
-=======
         versionName = "0.13.5"
->>>>>>> 26ddc6e3
 
         buildConfigField("String", "COMMIT_COUNT", "\"${getCommitCount()}\"")
         buildConfigField("String", "COMMIT_SHA", "\"${getGitSha()}\"")
