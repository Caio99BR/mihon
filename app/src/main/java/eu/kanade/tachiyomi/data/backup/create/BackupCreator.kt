package eu.kanade.tachiyomi.data.backup.create

import android.content.Context
import android.net.Uri
import com.hippo.unifile.UniFile
import eu.kanade.tachiyomi.BuildConfig
import eu.kanade.tachiyomi.data.backup.BackupFileValidator
import eu.kanade.tachiyomi.data.backup.create.BackupCreateFlags.BACKUP_APP_PREFS
import eu.kanade.tachiyomi.data.backup.create.BackupCreateFlags.BACKUP_CATEGORY
import eu.kanade.tachiyomi.data.backup.create.BackupCreateFlags.BACKUP_SOURCE_PREFS
import eu.kanade.tachiyomi.data.backup.create.creators.CategoriesBackupCreator
import eu.kanade.tachiyomi.data.backup.create.creators.MangaBackupCreator
import eu.kanade.tachiyomi.data.backup.create.creators.PreferenceBackupCreator
import eu.kanade.tachiyomi.data.backup.create.creators.SourcesBackupCreator
import eu.kanade.tachiyomi.data.backup.models.Backup
import eu.kanade.tachiyomi.data.backup.models.BackupCategory
import eu.kanade.tachiyomi.data.backup.models.BackupManga
import eu.kanade.tachiyomi.data.backup.models.BackupPreference
import eu.kanade.tachiyomi.data.backup.models.BackupSerializer
import eu.kanade.tachiyomi.data.backup.models.BackupSource
import eu.kanade.tachiyomi.data.backup.models.BackupSourcePreferences
import kotlinx.serialization.protobuf.ProtoBuf
import logcat.LogPriority
import okio.buffer
import okio.gzip
import okio.sink
import tachiyomi.core.i18n.stringResource
import tachiyomi.core.util.system.logcat
import tachiyomi.domain.backup.service.BackupPreferences
import tachiyomi.domain.manga.interactor.GetFavorites
import tachiyomi.domain.manga.model.Manga
import tachiyomi.i18n.MR
import uy.kohesive.injekt.Injekt
import uy.kohesive.injekt.api.get
import java.io.FileOutputStream
import java.text.SimpleDateFormat
import java.time.Instant
import java.util.Date
import java.util.Locale

class BackupCreator(
    private val context: Context,
    private val isAutoBackup: Boolean,

    private val parser: ProtoBuf = Injekt.get(),
    private val getFavorites: GetFavorites = Injekt.get(),
    private val backupPreferences: BackupPreferences = Injekt.get(),

    private val categoriesBackupCreator: CategoriesBackupCreator = CategoriesBackupCreator(),
    private val mangaBackupCreator: MangaBackupCreator = MangaBackupCreator(),
    private val preferenceBackupCreator: PreferenceBackupCreator = PreferenceBackupCreator(),
    private val sourcesBackupCreator: SourcesBackupCreator = SourcesBackupCreator(),
) {

    suspend fun backup(uri: Uri, flags: Int): String {
        var file: UniFile? = null
        try {
            file = (
                if (isAutoBackup) {
                    // Get dir of file and create
                    val dir = UniFile.fromUri(context, uri)

                    // Delete older backups
                    dir?.listFiles { _, filename -> FILENAME_REGEX.matches(filename) }
                        .orEmpty()
                        .sortedByDescending { it.name }
                        .drop(MAX_AUTO_BACKUPS - 1)
                        .forEach { it.delete() }

                    // Create new file to place backup
                    dir?.createFile(getFilename())
                } else {
                    UniFile.fromUri(context, uri)
                }
                )
                ?: throw Exception(context.stringResource(MR.strings.create_backup_file_error))

            if (!file.isFile) {
                throw IllegalStateException("Failed to get handle on a backup file")
            }

            val databaseManga = getFavorites.await()
            val backup = Backup(
                backupManga = backupMangas(databaseManga, flags),
                backupCategories = backupCategories(flags),
                backupSources = backupSources(databaseManga),
                backupPreferences = backupAppPreferences(flags),
                backupSourcePreferences = backupSourcePreferences(flags),
            )

            val byteArray = parser.encodeToByteArray(BackupSerializer, backup)
            if (byteArray.isEmpty()) {
                throw IllegalStateException(context.stringResource(MR.strings.empty_backup_error))
            }

            file.openOutputStream()
                .also {
                    // Force overwrite old file
                    (it as? FileOutputStream)?.channel?.truncate(0)
                }
                .sink().gzip().buffer().use {
                    it.write(byteArray)
                }
            val fileUri = file.uri

            // Make sure it's a valid backup file
            BackupFileValidator(context).validate(fileUri)

            if (isAutoBackup) {
                backupPreferences.lastAutoBackupTimestamp().set(Instant.now().toEpochMilli())
            }

            return fileUri.toString()
        } catch (e: Exception) {
            logcat(LogPriority.ERROR, e)
            file?.delete()
            throw e
        }
    }

<<<<<<< HEAD
    fun prepExtensionInfoForSync(mangas: List<Manga>): List<BackupSource> {
        return mangas
            .asSequence()
            .map(Manga::source)
            .distinct()
            .map(sourceManager::getOrStub)
            .map(BackupSource::copyFrom)
            .toList()
    }

    /**
     * Backup the categories of library
     *
     * @return list of [BackupCategory] to be backed up
     */
    suspend fun backupCategories(options: Int): List<BackupCategory> {
        // Check if user wants category information in backup
        return if (options and BACKUP_CATEGORY == BACKUP_CATEGORY) {
            getCategories.await()
                .filterNot(Category::isSystemCategory)
                .map(backupCategoryMapper)
        } else {
            emptyList()
        }
    }

    suspend fun backupMangas(mangas: List<Manga>, flags: Int): List<BackupManga> {
        return mangas.map {
            backupManga(it, flags)
        }
    }

    /**
     * Convert a manga to Json
     *
     * @param manga manga that gets converted
     * @param options options for the backup
     * @return [BackupManga] containing manga in a serializable form
     */
    suspend fun backupManga(manga: Manga, options: Int): BackupManga {
        // Entry for this manga
        val mangaObject = BackupManga.copyFrom(manga)

        // Check if user wants chapter information in backup
        if (options and BACKUP_CHAPTER == BACKUP_CHAPTER) {
            // Backup all the chapters
            handler.awaitList {
                chaptersQueries.getChaptersByMangaId(
                    mangaId = manga.id,
                    applyScanlatorFilter = 0, // false
                    mapper = backupChapterMapper,
                )
            }
                .takeUnless(List<BackupChapter>::isEmpty)
                ?.let { mangaObject.chapters = it }
        }

        // Check if user wants category information in backup
        if (options and BACKUP_CATEGORY == BACKUP_CATEGORY) {
            // Backup categories for this manga
            val categoriesForManga = getCategories.await(manga.id)
            if (categoriesForManga.isNotEmpty()) {
                mangaObject.categories = categoriesForManga.map { it.order }
            }
        }

        // Check if user wants track information in backup
        if (options and BACKUP_TRACK == BACKUP_TRACK) {
            val tracks = handler.awaitList { manga_syncQueries.getTracksByMangaId(manga.id, backupTrackMapper) }
            if (tracks.isNotEmpty()) {
                mangaObject.tracking = tracks
            }
        }

        // Check if user wants history information in backup
        if (options and BACKUP_HISTORY == BACKUP_HISTORY) {
            val historyByMangaId = getHistory.await(manga.id)
            if (historyByMangaId.isNotEmpty()) {
                val history = historyByMangaId.map { history ->
                    val chapter = handler.awaitOne { chaptersQueries.getChapterById(history.chapterId) }
                    BackupHistory(chapter.url, history.readAt?.time ?: 0L, history.readDuration)
                }
                if (history.isNotEmpty()) {
                    mangaObject.history = history
                }
            }
        }

        return mangaObject
=======
    private suspend fun backupCategories(options: Int): List<BackupCategory> {
        if (options and BACKUP_CATEGORY != BACKUP_CATEGORY) return emptyList()

        return categoriesBackupCreator.backupCategories()
    }

    private suspend fun backupMangas(mangas: List<Manga>, flags: Int): List<BackupManga> {
        return mangaBackupCreator.backupMangas(mangas, flags)
    }

    private fun backupSources(mangas: List<Manga>): List<BackupSource> {
        return sourcesBackupCreator.backupSources(mangas)
>>>>>>> 4b208fc7
    }

    fun backupAppPreferences(flags: Int): List<BackupPreference> {
        if (flags and BACKUP_APP_PREFS != BACKUP_APP_PREFS) return emptyList()

        return preferenceBackupCreator.backupAppPreferences()
    }

    fun backupSourcePreferences(flags: Int): List<BackupSourcePreferences> {
        if (flags and BACKUP_SOURCE_PREFS != BACKUP_SOURCE_PREFS) return emptyList()

        return preferenceBackupCreator.backupSourcePreferences()
    }

    companion object {
        private const val MAX_AUTO_BACKUPS: Int = 4
        private val FILENAME_REGEX = """${BuildConfig.APPLICATION_ID}_\d{4}-\d{2}-\d{2}_\d{2}-\d{2}.tachibk""".toRegex()

        fun getFilename(): String {
            val date = SimpleDateFormat("yyyy-MM-dd_HH-mm", Locale.ENGLISH).format(Date())
            return "${BuildConfig.APPLICATION_ID}_$date.tachibk"
        }
    }
}<|MERGE_RESOLUTION|>--- conflicted
+++ resolved
@@ -118,110 +118,18 @@
         }
     }
 
-<<<<<<< HEAD
-    fun prepExtensionInfoForSync(mangas: List<Manga>): List<BackupSource> {
-        return mangas
-            .asSequence()
-            .map(Manga::source)
-            .distinct()
-            .map(sourceManager::getOrStub)
-            .map(BackupSource::copyFrom)
-            .toList()
-    }
-
-    /**
-     * Backup the categories of library
-     *
-     * @return list of [BackupCategory] to be backed up
-     */
-    suspend fun backupCategories(options: Int): List<BackupCategory> {
-        // Check if user wants category information in backup
-        return if (options and BACKUP_CATEGORY == BACKUP_CATEGORY) {
-            getCategories.await()
-                .filterNot(Category::isSystemCategory)
-                .map(backupCategoryMapper)
-        } else {
-            emptyList()
-        }
-    }
-
-    suspend fun backupMangas(mangas: List<Manga>, flags: Int): List<BackupManga> {
-        return mangas.map {
-            backupManga(it, flags)
-        }
-    }
-
-    /**
-     * Convert a manga to Json
-     *
-     * @param manga manga that gets converted
-     * @param options options for the backup
-     * @return [BackupManga] containing manga in a serializable form
-     */
-    suspend fun backupManga(manga: Manga, options: Int): BackupManga {
-        // Entry for this manga
-        val mangaObject = BackupManga.copyFrom(manga)
-
-        // Check if user wants chapter information in backup
-        if (options and BACKUP_CHAPTER == BACKUP_CHAPTER) {
-            // Backup all the chapters
-            handler.awaitList {
-                chaptersQueries.getChaptersByMangaId(
-                    mangaId = manga.id,
-                    applyScanlatorFilter = 0, // false
-                    mapper = backupChapterMapper,
-                )
-            }
-                .takeUnless(List<BackupChapter>::isEmpty)
-                ?.let { mangaObject.chapters = it }
-        }
-
-        // Check if user wants category information in backup
-        if (options and BACKUP_CATEGORY == BACKUP_CATEGORY) {
-            // Backup categories for this manga
-            val categoriesForManga = getCategories.await(manga.id)
-            if (categoriesForManga.isNotEmpty()) {
-                mangaObject.categories = categoriesForManga.map { it.order }
-            }
-        }
-
-        // Check if user wants track information in backup
-        if (options and BACKUP_TRACK == BACKUP_TRACK) {
-            val tracks = handler.awaitList { manga_syncQueries.getTracksByMangaId(manga.id, backupTrackMapper) }
-            if (tracks.isNotEmpty()) {
-                mangaObject.tracking = tracks
-            }
-        }
-
-        // Check if user wants history information in backup
-        if (options and BACKUP_HISTORY == BACKUP_HISTORY) {
-            val historyByMangaId = getHistory.await(manga.id)
-            if (historyByMangaId.isNotEmpty()) {
-                val history = historyByMangaId.map { history ->
-                    val chapter = handler.awaitOne { chaptersQueries.getChapterById(history.chapterId) }
-                    BackupHistory(chapter.url, history.readAt?.time ?: 0L, history.readDuration)
-                }
-                if (history.isNotEmpty()) {
-                    mangaObject.history = history
-                }
-            }
-        }
-
-        return mangaObject
-=======
     private suspend fun backupCategories(options: Int): List<BackupCategory> {
         if (options and BACKUP_CATEGORY != BACKUP_CATEGORY) return emptyList()
 
         return categoriesBackupCreator.backupCategories()
     }
 
-    private suspend fun backupMangas(mangas: List<Manga>, flags: Int): List<BackupManga> {
+    suspend fun backupMangas(mangas: List<Manga>, flags: Int): List<BackupManga> {
         return mangaBackupCreator.backupMangas(mangas, flags)
     }
 
     private fun backupSources(mangas: List<Manga>): List<BackupSource> {
         return sourcesBackupCreator.backupSources(mangas)
->>>>>>> 4b208fc7
     }
 
     fun backupAppPreferences(flags: Int): List<BackupPreference> {
