--- conflicted
+++ resolved
@@ -114,48 +114,28 @@
         }
     }
 
-<<<<<<< HEAD
-    suspend fun backupCategories(options: Int): List<BackupCategory> {
-        if (options and BACKUP_CATEGORY != BACKUP_CATEGORY) return emptyList()
-=======
-    private suspend fun backupCategories(options: BackupOptions): List<BackupCategory> {
+    suspend fun backupCategories(options: BackupOptions): List<BackupCategory> {
         if (!options.categories) return emptyList()
->>>>>>> ccec5c3e
 
         return categoriesBackupCreator.backupCategories()
     }
 
-<<<<<<< HEAD
-    suspend fun backupMangas(mangas: List<Manga>, flags: Int): List<BackupManga> {
-        return mangaBackupCreator.backupMangas(mangas, flags)
-=======
-    private suspend fun backupMangas(mangas: List<Manga>, options: BackupOptions): List<BackupManga> {
+    suspend fun backupMangas(mangas: List<Manga>, options: BackupOptions): List<BackupManga> {
         return mangaBackupCreator.backupMangas(mangas, options)
->>>>>>> ccec5c3e
     }
 
     fun backupSources(mangas: List<Manga>): List<BackupSource> {
         return sourcesBackupCreator.backupSources(mangas)
     }
 
-<<<<<<< HEAD
-    fun backupAppPreferences(flags: Int): List<BackupPreference> {
-        if (flags and BACKUP_APP_PREFS != BACKUP_APP_PREFS) return emptyList()
-=======
-    private fun backupAppPreferences(options: BackupOptions): List<BackupPreference> {
+    fun backupAppPreferences(options: BackupOptions): List<BackupPreference> {
         if (!options.appSettings) return emptyList()
->>>>>>> ccec5c3e
 
         return preferenceBackupCreator.backupAppPreferences(includePrivatePreferences = options.privateSettings)
     }
 
-<<<<<<< HEAD
-    fun backupSourcePreferences(flags: Int): List<BackupSourcePreferences> {
-        if (flags and BACKUP_SOURCE_PREFS != BACKUP_SOURCE_PREFS) return emptyList()
-=======
-    private fun backupSourcePreferences(options: BackupOptions): List<BackupSourcePreferences> {
+    fun backupSourcePreferences(options: BackupOptions): List<BackupSourcePreferences> {
         if (!options.sourceSettings) return emptyList()
->>>>>>> ccec5c3e
 
         return preferenceBackupCreator.backupSourcePreferences(includePrivatePreferences = options.privateSettings)
     }
