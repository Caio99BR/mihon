package eu.kanade.presentation.more.settings.screen

import androidx.compose.foundation.background
import androidx.compose.foundation.isSystemInDarkTheme
import androidx.compose.foundation.layout.padding
import androidx.compose.foundation.lazy.LazyColumn
import androidx.compose.foundation.lazy.itemsIndexed
import androidx.compose.foundation.lazy.rememberLazyListState
import androidx.compose.foundation.shape.RoundedCornerShape
import androidx.compose.material.icons.Icons
import androidx.compose.material.icons.automirrored.outlined.ChromeReaderMode
import androidx.compose.material.icons.outlined.Code
import androidx.compose.material.icons.outlined.CollectionsBookmark
import androidx.compose.material.icons.outlined.Explore
import androidx.compose.material.icons.outlined.GetApp
import androidx.compose.material.icons.outlined.Info
import androidx.compose.material.icons.outlined.Palette
import androidx.compose.material.icons.outlined.Search
import androidx.compose.material.icons.outlined.Security
import androidx.compose.material.icons.outlined.Storage
import androidx.compose.material.icons.outlined.Sync
import androidx.compose.material3.LocalContentColor
import androidx.compose.material3.MaterialTheme
import androidx.compose.material3.TopAppBarDefaults
import androidx.compose.material3.rememberTopAppBarState
import androidx.compose.runtime.Composable
import androidx.compose.runtime.CompositionLocalProvider
import androidx.compose.runtime.LaunchedEffect
import androidx.compose.runtime.remember
import androidx.compose.ui.Modifier
import androidx.compose.ui.draw.clip
import androidx.compose.ui.graphics.Color
import androidx.compose.ui.graphics.toArgb
import androidx.compose.ui.graphics.vector.ImageVector
import androidx.compose.ui.unit.dp
import androidx.core.graphics.ColorUtils
import cafe.adriel.voyager.navigator.LocalNavigator
import cafe.adriel.voyager.navigator.Navigator
import cafe.adriel.voyager.navigator.currentOrThrow
import dev.icerock.moko.resources.StringResource
import eu.kanade.presentation.components.AppBar
import eu.kanade.presentation.components.AppBarActions
import eu.kanade.presentation.more.settings.screen.about.AboutScreen
import eu.kanade.presentation.more.settings.widget.TextPreferenceWidget
import eu.kanade.presentation.util.LocalBackPress
import eu.kanade.presentation.util.Screen
import kotlinx.collections.immutable.persistentListOf
import tachiyomi.i18n.MR
import tachiyomi.presentation.core.components.material.Scaffold
import tachiyomi.presentation.core.i18n.stringResource
import cafe.adriel.voyager.core.screen.Screen as VoyagerScreen

object SettingsMainScreen : Screen() {

    @Composable
    override fun Content() {
        Content(twoPane = false)
    }

    @Composable
    private fun getPalerSurface(): Color {
        val surface = MaterialTheme.colorScheme.surface
        val dark = isSystemInDarkTheme()
        return remember(surface, dark) {
            val arr = FloatArray(3)
            ColorUtils.colorToHSL(surface.toArgb(), arr)
            arr[2] = if (dark) {
                arr[2] - 0.05f
            } else {
                arr[2] + 0.02f
            }.coerceIn(0f, 1f)
            Color.hsl(arr[0], arr[1], arr[2])
        }
    }

    @Composable
    fun Content(twoPane: Boolean) {
        val navigator = LocalNavigator.currentOrThrow
        val backPress = LocalBackPress.currentOrThrow
        val containerColor = if (twoPane) getPalerSurface() else MaterialTheme.colorScheme.surface
        val topBarState = rememberTopAppBarState()

        Scaffold(
            topBarScrollBehavior = TopAppBarDefaults.pinnedScrollBehavior(topBarState),
            topBar = { scrollBehavior ->
                AppBar(
                    title = stringResource(MR.strings.label_settings),
                    navigateUp = backPress::invoke,
                    actions = {
                        AppBarActions(
                            persistentListOf(
                                AppBar.Action(
                                    title = stringResource(MR.strings.action_search),
                                    icon = Icons.Outlined.Search,
                                    onClick = { navigator.navigate(SettingsSearchScreen(), twoPane) },
                                ),
                            ),
                        )
                    },
                    scrollBehavior = scrollBehavior,
                )
            },
            containerColor = containerColor,
            content = { contentPadding ->
                val state = rememberLazyListState()
                val indexSelected = if (twoPane) {
                    items.indexOfFirst { it.screen::class == navigator.items.first()::class }
                        .also {
                            LaunchedEffect(Unit) {
                                state.animateScrollToItem(it)
                                if (it > 0) {
                                    // Lift scroll
                                    topBarState.contentOffset = topBarState.heightOffsetLimit
                                }
                            }
                        }
                } else {
                    null
                }

                LazyColumn(
                    state = state,
                    contentPadding = contentPadding,
                ) {
                    itemsIndexed(
                        items = items,
                        key = { _, item -> item.hashCode() },
                    ) { index, item ->
                        val selected = indexSelected == index
                        var modifier: Modifier = Modifier
                        var contentColor = LocalContentColor.current
                        if (twoPane) {
                            modifier = Modifier
                                .padding(horizontal = 8.dp)
                                .clip(RoundedCornerShape(24.dp))
                                .then(
                                    if (selected) {
                                        Modifier.background(MaterialTheme.colorScheme.surfaceVariant)
                                    } else {
                                        Modifier
                                    },
                                )
                            if (selected) {
                                contentColor = MaterialTheme.colorScheme.onSurfaceVariant
                            }
                        }
                        CompositionLocalProvider(LocalContentColor provides contentColor) {
                            TextPreferenceWidget(
                                modifier = modifier,
                                title = stringResource(item.titleRes),
                                subtitle = item.formatSubtitle(),
                                icon = item.icon,
                                onPreferenceClick = { navigator.navigate(item.screen, twoPane) },
                            )
                        }
                    }
                }
            },
        )
    }

    private fun Navigator.navigate(screen: VoyagerScreen, twoPane: Boolean) {
        if (twoPane) replaceAll(screen) else push(screen)
    }

    private data class Item(
        val titleRes: StringResource,
        val subtitleRes: StringResource? = null,
        val formatSubtitle: @Composable () -> String? = { subtitleRes?.let { stringResource(it) } },
        val icon: ImageVector,
        val screen: VoyagerScreen,
    )

    private val items = listOf(
        Item(
            titleRes = MR.strings.pref_category_appearance,
            subtitleRes = MR.strings.pref_appearance_summary,
            icon = Icons.Outlined.Palette,
            screen = SettingsAppearanceScreen,
        ),
        Item(
            titleRes = MR.strings.pref_category_library,
            subtitleRes = MR.strings.pref_library_summary,
            icon = Icons.Outlined.CollectionsBookmark,
            screen = SettingsLibraryScreen,
        ),
        Item(
            titleRes = MR.strings.pref_category_reader,
            subtitleRes = MR.strings.pref_reader_summary,
            icon = Icons.AutoMirrored.Outlined.ChromeReaderMode,
            screen = SettingsReaderScreen,
        ),
        Item(
            titleRes = MR.strings.pref_category_downloads,
            subtitleRes = MR.strings.pref_downloads_summary,
            icon = Icons.Outlined.GetApp,
            screen = SettingsDownloadScreen,
        ),
        Item(
            titleRes = MR.strings.pref_category_tracking,
            subtitleRes = MR.strings.pref_tracking_summary,
            icon = Icons.Outlined.Sync,
            screen = SettingsTrackingScreen,
        ),
        Item(
            titleRes = MR.strings.browse,
            subtitleRes = MR.strings.pref_browse_summary,
            icon = Icons.Outlined.Explore,
            screen = SettingsBrowseScreen,
        ),
        Item(
<<<<<<< HEAD
            titleRes = R.string.label_backup_and_sync,
            subtitleRes = R.string.pref_backup_summary,
=======
            titleRes = MR.strings.label_data_storage,
            subtitleRes = MR.strings.pref_backup_summary,
>>>>>>> 0d1bced1
            icon = Icons.Outlined.Storage,
            screen = SettingsDataScreen,
        ),
        Item(
            titleRes = MR.strings.pref_category_security,
            subtitleRes = MR.strings.pref_security_summary,
            icon = Icons.Outlined.Security,
            screen = SettingsSecurityScreen,
        ),
        Item(
            titleRes = MR.strings.pref_category_advanced,
            subtitleRes = MR.strings.pref_advanced_summary,
            icon = Icons.Outlined.Code,
            screen = SettingsAdvancedScreen,
        ),
        Item(
            titleRes = MR.strings.pref_category_about,
            formatSubtitle = {
                "${stringResource(MR.strings.app_name)} ${AboutScreen.getVersionName(withBuildDate = false)}"
            },
            icon = Icons.Outlined.Info,
            screen = AboutScreen,
        ),
    )
}<|MERGE_RESOLUTION|>--- conflicted
+++ resolved
@@ -209,13 +209,8 @@
             screen = SettingsBrowseScreen,
         ),
         Item(
-<<<<<<< HEAD
-            titleRes = R.string.label_backup_and_sync,
-            subtitleRes = R.string.pref_backup_summary,
-=======
-            titleRes = MR.strings.label_data_storage,
+            titleRes = MR.strings.label_backup_and_sync,
             subtitleRes = MR.strings.pref_backup_summary,
->>>>>>> 0d1bced1
             icon = Icons.Outlined.Storage,
             screen = SettingsDataScreen,
         ),
