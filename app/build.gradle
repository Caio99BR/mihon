--- conflicted
+++ resolved
@@ -37,19 +37,11 @@
 
     defaultConfig {
         applicationId "eu.kanade.tachiyomi"
-<<<<<<< HEAD
         minSdkVersion 21
         targetSdkVersion 29
         testInstrumentationRunner "androidx.test.runner.AndroidJUnitRunner"
-        versionCode 41
-        versionName "0.8.4"
-=======
-        minSdkVersion 16
-        targetSdkVersion 28
-        testInstrumentationRunner "android.support.test.runner.AndroidJUnitRunner"
         versionCode 42
         versionName "0.8.5"
->>>>>>> 82141cec
 
         buildConfigField "String", "COMMIT_COUNT", "\"${getCommitCount()}\""
         buildConfigField "String", "COMMIT_SHA", "\"${getGitSha()}\""
