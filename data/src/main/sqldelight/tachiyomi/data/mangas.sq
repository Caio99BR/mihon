import eu.kanade.tachiyomi.source.model.UpdateStrategy;
import java.lang.String;
import kotlin.collections.List;

CREATE TABLE mangas(
    _id INTEGER NOT NULL PRIMARY KEY,
    source INTEGER NOT NULL,
    url TEXT NOT NULL,
    artist TEXT,
    author TEXT,
    description TEXT,
    genre TEXT AS List<String>,
    title TEXT NOT NULL,
    status INTEGER NOT NULL,
    thumbnail_url TEXT,
    favorite INTEGER AS Boolean NOT NULL,
    last_update INTEGER AS Long,
    next_update INTEGER AS Long,
    initialized INTEGER AS Boolean NOT NULL,
    viewer INTEGER NOT NULL,
    chapter_flags INTEGER NOT NULL,
    cover_last_modified INTEGER AS Long NOT NULL,
    date_added INTEGER AS Long NOT NULL,
    update_strategy INTEGER AS UpdateStrategy NOT NULL DEFAULT 0,
    calculate_interval INTEGER DEFAULT 0 NOT NULL,
<<<<<<< HEAD
    last_modified_at INTEGER AS Long
=======
    last_modified_at INTEGER AS Long NOT NULL,
    favorite_modified_at INTEGER AS Long
>>>>>>> 3aa6e7ae
);

CREATE INDEX library_favorite_index ON mangas(favorite) WHERE favorite = 1;
CREATE INDEX mangas_url_index ON mangas(url);

<<<<<<< HEAD
CREATE TRIGGER update_last_modified_at_mangas
AFTER UPDATE ON mangas
FOR EACH ROW
BEGIN
  UPDATE mangas
  SET last_modified_at = strftime('%s', 'now')
  WHERE _id = new._id;
END;

CREATE TRIGGER insert_last_modified_at_mangas
AFTER INSERT ON mangas
=======
CREATE TRIGGER update_favorite_modified_at_mangas
AFTER UPDATE OF favorite ON mangas
BEGIN
  UPDATE mangas
  SET favorite_modified_at = strftime('%s', 'now')
  WHERE _id = new._id;
END;

CREATE TRIGGER update_last_modified_at_mangas
AFTER UPDATE ON mangas
>>>>>>> 3aa6e7ae
FOR EACH ROW
BEGIN
  UPDATE mangas
  SET last_modified_at = strftime('%s', 'now')
  WHERE _id = new._id;
END;

getMangaById:
SELECT *
FROM mangas
WHERE _id = :id;

-- TODO: this should ideally never really have more than 1 result
getMangaByUrlAndSource:
SELECT *
FROM mangas
WHERE url = :url AND source = :source
LIMIT 1;

getFavorites:
SELECT *
FROM mangas
WHERE favorite = 1;

getAllManga:
SELECT *
FROM mangas;

<<<<<<< HEAD
=======
getMangasWithFavoriteTimestamp:
SELECT *
FROM mangas
WHERE favorite_modified_at IS NOT NULL;

>>>>>>> 3aa6e7ae
getSourceIdWithFavoriteCount:
SELECT
source,
count(*)
FROM mangas
WHERE favorite = 1
GROUP BY source;

getFavoriteBySourceId:
SELECT *
FROM mangas
WHERE favorite = 1
AND source = :sourceId;

getDuplicateLibraryManga:
SELECT *
FROM mangas
WHERE favorite = 1
AND LOWER(title) = :title
LIMIT 1;

resetViewerFlags:
UPDATE mangas
SET viewer = 0;

getSourceIdsWithNonLibraryManga:
SELECT source, COUNT(*) AS manga_count
FROM mangas
WHERE favorite = 0
GROUP BY source;

deleteMangasNotInLibraryBySourceIds:
DELETE FROM mangas
WHERE favorite = 0 AND source IN :sourceIds;

insert:
INSERT INTO mangas(source, url, artist, author, description, genre, title, status, thumbnail_url, favorite, last_update, next_update, initialized, viewer, chapter_flags, cover_last_modified, date_added, update_strategy, calculate_interval, last_modified_at)
VALUES (:source, :url, :artist, :author, :description, :genre, :title, :status, :thumbnailUrl, :favorite, :lastUpdate, :nextUpdate, :initialized, :viewerFlags, :chapterFlags, :coverLastModified, :dateAdded, :updateStrategy, :calculateInterval, strftime('%s', 'now'));

update:
UPDATE mangas SET
    source = coalesce(:source, source),
    url = coalesce(:url, url),
    artist = coalesce(:artist, artist),
    author = coalesce(:author, author),
    description = coalesce(:description, description),
    genre = coalesce(:genre, genre),
    title = coalesce(:title, title),
    status = coalesce(:status, status),
    thumbnail_url = coalesce(:thumbnailUrl, thumbnail_url),
    favorite = coalesce(:favorite, favorite),
    last_update = coalesce(:lastUpdate, last_update),
    next_update = coalesce(:nextUpdate, next_update),
    initialized = coalesce(:initialized, initialized),
    viewer = coalesce(:viewer, viewer),
    chapter_flags = coalesce(:chapterFlags, chapter_flags),
    cover_last_modified = coalesce(:coverLastModified, cover_last_modified),
    date_added = coalesce(:dateAdded, date_added),
    update_strategy = coalesce(:updateStrategy, update_strategy),
    calculate_interval = coalesce(:calculateInterval, calculate_interval)
WHERE _id = :mangaId;

selectLastInsertedRowId:
SELECT last_insert_rowid();<|MERGE_RESOLUTION|>--- conflicted
+++ resolved
@@ -23,30 +23,13 @@
     date_added INTEGER AS Long NOT NULL,
     update_strategy INTEGER AS UpdateStrategy NOT NULL DEFAULT 0,
     calculate_interval INTEGER DEFAULT 0 NOT NULL,
-<<<<<<< HEAD
-    last_modified_at INTEGER AS Long
-=======
     last_modified_at INTEGER AS Long NOT NULL,
     favorite_modified_at INTEGER AS Long
->>>>>>> 3aa6e7ae
 );
 
 CREATE INDEX library_favorite_index ON mangas(favorite) WHERE favorite = 1;
 CREATE INDEX mangas_url_index ON mangas(url);
 
-<<<<<<< HEAD
-CREATE TRIGGER update_last_modified_at_mangas
-AFTER UPDATE ON mangas
-FOR EACH ROW
-BEGIN
-  UPDATE mangas
-  SET last_modified_at = strftime('%s', 'now')
-  WHERE _id = new._id;
-END;
-
-CREATE TRIGGER insert_last_modified_at_mangas
-AFTER INSERT ON mangas
-=======
 CREATE TRIGGER update_favorite_modified_at_mangas
 AFTER UPDATE OF favorite ON mangas
 BEGIN
@@ -57,7 +40,6 @@
 
 CREATE TRIGGER update_last_modified_at_mangas
 AFTER UPDATE ON mangas
->>>>>>> 3aa6e7ae
 FOR EACH ROW
 BEGIN
   UPDATE mangas
@@ -86,14 +68,11 @@
 SELECT *
 FROM mangas;
 
-<<<<<<< HEAD
-=======
 getMangasWithFavoriteTimestamp:
 SELECT *
 FROM mangas
 WHERE favorite_modified_at IS NOT NULL;
 
->>>>>>> 3aa6e7ae
 getSourceIdWithFavoriteCount:
 SELECT
 source,
