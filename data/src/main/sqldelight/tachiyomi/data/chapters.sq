CREATE TABLE chapters(
    _id INTEGER NOT NULL PRIMARY KEY,
    manga_id INTEGER NOT NULL,
    url TEXT NOT NULL,
    name TEXT NOT NULL,
    scanlator TEXT,
    read INTEGER AS Boolean NOT NULL,
    bookmark INTEGER AS Boolean NOT NULL,
    last_page_read INTEGER NOT NULL,
    chapter_number REAL AS Float NOT NULL,
    source_order INTEGER NOT NULL,
    date_fetch INTEGER AS Long NOT NULL,
    date_upload INTEGER AS Long NOT NULL,
<<<<<<< HEAD
    last_modified_at INTEGER AS Long,
=======
    last_modified_at INTEGER AS Long NOT NULL,
>>>>>>> 3aa6e7ae
    FOREIGN KEY(manga_id) REFERENCES mangas (_id)
    ON DELETE CASCADE
);

CREATE INDEX chapters_manga_id_index ON chapters(manga_id);
CREATE INDEX chapters_unread_by_manga_index ON chapters(manga_id, read) WHERE read = 0;

CREATE TRIGGER update_last_modified_at_chapters
AFTER UPDATE ON chapters
FOR EACH ROW
BEGIN
  UPDATE chapters
  SET last_modified_at = strftime('%s', 'now')
  WHERE _id = new._id;
END;

getChapterById:
SELECT *
FROM chapters
WHERE _id = :id;

getChaptersByMangaId:
SELECT *
FROM chapters
WHERE manga_id = :mangaId;

getBookmarkedChaptersByMangaId:
SELECT *
FROM chapters
WHERE bookmark
AND manga_id = :mangaId;

getChapterByUrl:
SELECT *
FROM chapters
WHERE url = :chapterUrl;

getChapterByUrlAndMangaId:
SELECT *
FROM chapters
WHERE url = :chapterUrl
AND manga_id = :mangaId;

removeChaptersWithIds:
DELETE FROM chapters
WHERE _id IN :chapterIds;

insert:
INSERT INTO chapters(manga_id, url, name, scanlator, read, bookmark, last_page_read, chapter_number, source_order, date_fetch, date_upload, last_modified_at)
VALUES (:mangaId, :url, :name, :scanlator, :read, :bookmark, :lastPageRead, :chapterNumber, :sourceOrder, :dateFetch, :dateUpload, strftime('%s', 'now'));

update:
UPDATE chapters
SET manga_id = coalesce(:mangaId, manga_id),
    url = coalesce(:url, url),
    name = coalesce(:name, name),
    scanlator = coalesce(:scanlator, scanlator),
    read = coalesce(:read, read),
    bookmark = coalesce(:bookmark, bookmark),
    last_page_read = coalesce(:lastPageRead, last_page_read),
    chapter_number = coalesce(:chapterNumber, chapter_number),
    source_order = coalesce(:sourceOrder, source_order),
    date_fetch = coalesce(:dateFetch, date_fetch),
    date_upload = coalesce(:dateUpload, date_upload)
WHERE _id = :chapterId;

selectLastInsertedRowId:
SELECT last_insert_rowid();<|MERGE_RESOLUTION|>--- conflicted
+++ resolved
@@ -11,11 +11,7 @@
     source_order INTEGER NOT NULL,
     date_fetch INTEGER AS Long NOT NULL,
     date_upload INTEGER AS Long NOT NULL,
-<<<<<<< HEAD
-    last_modified_at INTEGER AS Long,
-=======
     last_modified_at INTEGER AS Long NOT NULL,
->>>>>>> 3aa6e7ae
     FOREIGN KEY(manga_id) REFERENCES mangas (_id)
     ON DELETE CASCADE
 );
