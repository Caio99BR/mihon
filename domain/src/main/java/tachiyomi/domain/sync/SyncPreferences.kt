package tachiyomi.domain.sync

import tachiyomi.core.preference.Preference
import tachiyomi.core.preference.PreferenceStore
import java.util.UUID

class SyncPreferences(
    private val preferenceStore: PreferenceStore,
) {
    object Flags {
        const val NONE = 0x0
        const val SYNC_ON_CHAPTER_READ = 0x1
        const val SYNC_ON_CHAPTER_OPEN = 0x2
        const val SYNC_ON_APP_START = 0x4
        const val SYNC_ON_APP_RESUME = 0x8
        const val SYNC_ON_LIBRARY_UPDATE = 0x10

        const val Defaults = NONE

        fun values() = listOf(
            NONE,
            SYNC_ON_CHAPTER_READ,
            SYNC_ON_CHAPTER_OPEN,
            SYNC_ON_APP_START,
            SYNC_ON_APP_RESUME,
            SYNC_ON_LIBRARY_UPDATE,
        )
    }

    fun syncHost() = preferenceStore.getString("sync_host", "https://sync.tachiyomi.org")
    fun syncAPIKey() = preferenceStore.getString("sync_api_key", "")
    fun lastSyncTimestamp() = preferenceStore.getLong(Preference.appStateKey("last_sync_timestamp"), 0L)

    fun syncInterval() = preferenceStore.getInt("sync_interval", 0)
    fun syncService() = preferenceStore.getInt("sync_service", 0)

    fun googleDriveAccessToken() = preferenceStore.getString(
        Preference.appStateKey("google_drive_access_token"),
        "",
    )

    fun googleDriveRefreshToken() = preferenceStore.getString(
        Preference.appStateKey("google_drive_refresh_token"),
        "",
    )

    fun uniqueDeviceID(): String {
        val uniqueIDPreference = preferenceStore.getString("unique_device_id", "")

        // Retrieve the current value of the preference
        var uniqueID = uniqueIDPreference.get()
        if (uniqueID.isBlank()) {
            uniqueID = UUID.randomUUID().toString()
            uniqueIDPreference.set(uniqueID)
        }

        return uniqueID
    }

<<<<<<< HEAD
    fun syncFlags() = preferenceStore.getInt("sync_flags", Flags.Defaults)

    fun isSyncEnabled(): Boolean {
        return syncService().get() != 0
    }
}
=======
    fun getSyncOptions(): SyncOptions {
        return SyncOptions(
            libraryEntries = preferenceStore.getBoolean("library_entries", true).get(),
            categories = preferenceStore.getBoolean("categories", true).get(),
            chapters = preferenceStore.getBoolean("chapters", true).get(),
            tracking = preferenceStore.getBoolean("tracking", true).get(),
            history = preferenceStore.getBoolean("history", true).get(),
            appSettings = preferenceStore.getBoolean("appSettings", true).get(),
            sourceSettings = preferenceStore.getBoolean("sourceSettings", true).get(),
            privateSettings = preferenceStore.getBoolean("privateSettings", true).get(),
        )
    }

    fun setSyncOptions(syncOptions: SyncOptions) {
        preferenceStore.getBoolean("library_entries", true).set(syncOptions.libraryEntries)
        preferenceStore.getBoolean("categories", true).set(syncOptions.categories)
        preferenceStore.getBoolean("chapters", true).set(syncOptions.chapters)
        preferenceStore.getBoolean("tracking", true).set(syncOptions.tracking)
        preferenceStore.getBoolean("history", true).set(syncOptions.history)
        preferenceStore.getBoolean("appSettings", true).set(syncOptions.appSettings)
        preferenceStore.getBoolean("sourceSettings", true).set(syncOptions.sourceSettings)
        preferenceStore.getBoolean("privateSettings", true).set(syncOptions.privateSettings)
    }
}

data class SyncOptions(
    val libraryEntries: Boolean = true,
    val categories: Boolean = true,
    val chapters: Boolean = true,
    val tracking: Boolean = true,
    val history: Boolean = true,
    val appSettings: Boolean = true,
    val sourceSettings: Boolean = true,
    val privateSettings: Boolean = false,
)
>>>>>>> ffe6efdd
<|MERGE_RESOLUTION|>--- conflicted
+++ resolved
@@ -57,14 +57,12 @@
         return uniqueID
     }
 
-<<<<<<< HEAD
     fun syncFlags() = preferenceStore.getInt("sync_flags", Flags.Defaults)
 
     fun isSyncEnabled(): Boolean {
         return syncService().get() != 0
     }
-}
-=======
+
     fun getSyncOptions(): SyncOptions {
         return SyncOptions(
             libraryEntries = preferenceStore.getBoolean("library_entries", true).get(),
@@ -99,5 +97,4 @@
     val appSettings: Boolean = true,
     val sourceSettings: Boolean = true,
     val privateSettings: Boolean = false,
-)
->>>>>>> ffe6efdd
+)