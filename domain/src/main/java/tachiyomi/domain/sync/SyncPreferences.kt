package tachiyomi.domain.sync

import tachiyomi.core.preference.Preference
import tachiyomi.core.preference.PreferenceStore
import java.util.UUID

class SyncPreferences(
    private val preferenceStore: PreferenceStore,
) {
    object Flags {
        const val NONE = 0x0
        const val SYNC_ON_CHAPTER_READ = 0x1
        const val SYNC_ON_CHAPTER_OPEN = 0x2
        const val SYNC_ON_APP_START = 0x4
        const val SYNC_ON_APP_RESUME = 0x8
        const val SYNC_ON_LIBRARY_UPDATE = 0x10

        const val Defaults = NONE

        fun values() = listOf(
            NONE,
            SYNC_ON_CHAPTER_READ,
            SYNC_ON_CHAPTER_OPEN,
            SYNC_ON_APP_START,
            SYNC_ON_APP_RESUME,
            SYNC_ON_LIBRARY_UPDATE,
        )
    }

    fun syncHost() = preferenceStore.getString("sync_host", "https://sync.tachiyomi.org")
    fun syncAPIKey() = preferenceStore.getString("sync_api_key", "")
    fun lastSyncTimestamp() = preferenceStore.getLong(Preference.appStateKey("last_sync_timestamp"), 0L)

    fun syncInterval() = preferenceStore.getInt("sync_interval", 0)
    fun syncService() = preferenceStore.getInt("sync_service", 0)

    fun googleDriveAccessToken() = preferenceStore.getString(
        Preference.appStateKey("google_drive_access_token"),
        "",
    )

    fun googleDriveRefreshToken() = preferenceStore.getString(
        Preference.appStateKey("google_drive_refresh_token"),
        "",
    )

<<<<<<< HEAD
    fun syncFlags() = preferenceStore.getInt("sync_flags", Flags.Defaults)

    fun isSyncEnabled(): Boolean {
        return syncService().get() != 0
=======
    fun uniqueDeviceID(): String {
        val uniqueIDPreference = preferenceStore.getString("unique_device_id", "")

        // Retrieve the current value of the preference
        var uniqueID = uniqueIDPreference.get()
        if (uniqueID.isBlank()) {
            uniqueID = UUID.randomUUID().toString()
            uniqueIDPreference.set(uniqueID)
        }

        return uniqueID
>>>>>>> aba86a47
    }
}<|MERGE_RESOLUTION|>--- conflicted
+++ resolved
@@ -44,12 +44,6 @@
         "",
     )
 
-<<<<<<< HEAD
-    fun syncFlags() = preferenceStore.getInt("sync_flags", Flags.Defaults)
-
-    fun isSyncEnabled(): Boolean {
-        return syncService().get() != 0
-=======
     fun uniqueDeviceID(): String {
         val uniqueIDPreference = preferenceStore.getString("unique_device_id", "")
 
@@ -61,6 +55,11 @@
         }
 
         return uniqueID
->>>>>>> aba86a47
+    }
+
+    fun syncFlags() = preferenceStore.getInt("sync_flags", Flags.Defaults)
+
+    fun isSyncEnabled(): Boolean {
+        return syncService().get() != 0
     }
 }